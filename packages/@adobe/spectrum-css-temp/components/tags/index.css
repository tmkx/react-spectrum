--- conflicted
+++ resolved
@@ -99,17 +99,11 @@
     font-size: var(--spectrum-tag-text-size);
     margin: var(--spectrum-tag-margin);
     
-<<<<<<< HEAD
-    > span, > span:only-child, > span:last-child  {
-      padding-inline-start: var(--spectrum-tag-padding-x);
-      padding-inline-end: var(--spectrum-tag-padding-x);
-=======
     &.spectrum-Tags-actionButton {
       > span {
         padding-inline-start: var(--spectrum-tag-padding-x);
         padding-inline-end: var(--spectrum-tag-padding-x);
       }
->>>>>>> 93f49a44
     }
   }
 }