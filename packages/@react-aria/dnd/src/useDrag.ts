--- conflicted
+++ resolved
@@ -263,19 +263,8 @@
         }
       },
       onClick(e) {
-<<<<<<< HEAD
-        if (
-          e.target === e.currentTarget &&
-          !isDragging &&
-          (
-            modalityOnPointerDown.current === 'mouse' ||
-            modalityOnPointerDown.current === null
-          )
-        ) {
-=======
         // Handle NVDA/JAWS in browse mode, and touch screen readers. In this case, no keyboard events are fired.
         if (isVirtualClick(e.nativeEvent) || modalityOnPointerDown.current === 'virtual') {
->>>>>>> 4b8823bb
           e.preventDefault();
           e.stopPropagation();
           startDragging(e.target as HTMLElement);
