--- conflicted
+++ resolved
@@ -200,7 +200,6 @@
     );
     this.updateValidDropTargets();
 
-<<<<<<< HEAD
     let dragModality = getDragModality();
     announce(this.formatMessage(MESSAGES[dragModality]));
 
@@ -214,9 +213,8 @@
         this.genericAncestor.setAttribute('aria-label', this.formatMessage('dragApplicationLabel'));
       }
     }
-=======
+
     announce(this.stringFormatter.format(MESSAGES[getDragModality()]));
->>>>>>> c0b2454c
   }
 
   teardown() {
