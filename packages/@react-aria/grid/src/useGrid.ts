/*
 * Copyright 2020 Adobe. All rights reserved.
 * This file is licensed to you under the Apache License, Version 2.0 (the "License");
 * you may not use this file except in compliance with the License. You may obtain a copy
 * of the License at http://www.apache.org/licenses/LICENSE-2.0
 *
 * Unless required by applicable law or agreed to in writing, software distributed under
 * the License is distributed on an "AS IS" BASIS, WITHOUT WARRANTIES OR REPRESENTATIONS
 * OF ANY KIND, either express or implied. See the License for the specific language
 * governing permissions and limitations under the License.
 */

import {announce} from '@react-aria/live-announcer';
import {AriaLabelingProps, DOMProps, KeyboardDelegate, Selection} from '@react-types/shared';
import {filterDOMProps, mergeProps, useId, useUpdateEffect} from '@react-aria/utils';
import {GridCollection} from '@react-types/grid';
import {GridKeyboardDelegate} from './GridKeyboardDelegate';
import {gridKeyboardDelegates} from './utils';
import {GridState} from '@react-stately/grid';
import {HTMLAttributes, Key, RefObject, useCallback, useMemo, useRef} from 'react';
// @ts-ignore
import intlMessages from '../intl/*.json';
import {useCollator, useLocale, useMessageFormatter} from '@react-aria/i18n';
import {useSelectableCollection} from '@react-aria/selection';

export interface GridProps extends DOMProps, AriaLabelingProps {
  /** Whether the grid uses virtual scrolling. */
  isVirtualized?: boolean,
  /**
   * An optional keyboard delegate implementation for type to select,
   * to override the default.
   */
  keyboardDelegate?: KeyboardDelegate,
  /**
   * Whether initial grid focus should be placed on the grid row or grid cell.
   * @default 'row'
   */
  focusMode?: 'row' | 'cell',
  /**
   * A function that returns the text that should be announced by assistive technology when a row is added or removed from selection.
   * @default (key) => state.collection.getItem(key)?.textValue
   */
  getRowText?: (key: Key) => string,
  /**
   * The ref attached to the scrollable body. Used to provided automatic scrolling on item focus for non-virtualized grids.
   */
  scrollRef?: RefObject<HTMLElement>
}

export interface GridAria {
  /** Props for the grid element. */
  gridProps: HTMLAttributes<HTMLElement>
}

/**
 * Provides the behavior and accessibility implementation for a grid component.
 * A grid displays data in one or more rows and columns and enables a user to navigate its contents via directional navigation keys.
 * @param props - Props for the grid.
 * @param state - State for the grid, as returned by `useGridState`.
 * @param ref - The ref attached to the grid element.
 */
export function useGrid<T>(props: GridProps, state: GridState<T, GridCollection<T>>, ref: RefObject<HTMLElement>): GridAria {
  let {
    isVirtualized,
    keyboardDelegate,
    focusMode,
    getRowText = (key) => state.collection.getItem(key)?.textValue,
    scrollRef
  } = props;
  let formatMessage = useMessageFormatter(intlMessages);

  if (!props['aria-label'] && !props['aria-labelledby']) {
    console.warn('An aria-label or aria-labelledby prop is required for accessibility.');
  }

  // track keyboard navigation for blocking announcements in "replace" mode
  let keyboardNavigated = useRef(false);
  let onKeyDown = useCallback((e: KeyboardEvent) => {
    if (/^Arrow(?:Right|Left|Up|Down)$/.test(e.key) || /^(PageUp|PageDown|Home|End)$/.test(e.key)) {
      keyboardNavigated.current = true;
    }
  }, [keyboardNavigated]);
  let keyboardHandlers = {
    onKeyDown
  };

  // By default, a KeyboardDelegate is provided which uses the DOM to query layout information (e.g. for page up/page down).
  // When virtualized, the layout object will be passed in as a prop and override this.
  let collator = useCollator({usage: 'search', sensitivity: 'base'});
  let {direction} = useLocale();
  let delegate = useMemo(() => keyboardDelegate || new GridKeyboardDelegate({
    collection: state.collection,
    disabledKeys: state.disabledKeys,
    ref,
    direction,
    collator,
    focusMode
  }), [keyboardDelegate, state.collection, state.disabledKeys, ref, direction, collator, focusMode]);

  let {collectionProps} = useSelectableCollection({
    ref,
    selectionManager: state.selectionManager,
    keyboardDelegate: delegate,
    isVirtualized,
    scrollRef
  });

  let id = useId();
  gridKeyboardDelegates.set(state, delegate);

  let domProps = filterDOMProps(props, {labelable: true});
  let gridProps: HTMLAttributes<HTMLElement> = mergeProps(
    domProps,
    {
      role: 'grid',
      id,
      'aria-multiselectable': state.selectionManager.selectionMode === 'multiple' ? 'true' : undefined
    },
    collectionProps,
    keyboardHandlers
  );

  if (isVirtualized) {
    gridProps['aria-rowcount'] = state.collection.size;
    gridProps['aria-colcount'] = state.collection.columnCount;
  }

  // Many screen readers do not announce when items in a grid are selected/deselected.
  // We do this using an ARIA live region.
  let selection = state.selectionManager.rawSelection;
  let lastSelection = useRef(selection);
  useUpdateEffect(() => {
    // Do not do this when using selectionBehavior = 'replace' to avoid selection announcements
    // every time the user presses the arrow keys.
<<<<<<< HEAD
    let wasKeyboardNavigated = keyboardNavigated.current;
    keyboardNavigated.current = false;
    if (!state.selectionManager.isFocused || wasKeyboardNavigated) {
=======
    if (!state.selectionManager.isFocused || state.selectionManager.selectionBehavior === 'replace') {
      lastSelection.current = selection;

>>>>>>> 1e635d5e
      return;
    }

    let addedKeys = diffSelection(selection, lastSelection.current);
    let removedKeys = diffSelection(lastSelection.current, selection);

    // If adding or removing a single row from the selection, announce the name of that item.
    let messages = [];
    if (addedKeys.size === 1 && removedKeys.size === 0) {
      let addedText = getRowText(addedKeys.keys().next().value);
      if (addedText) {
        messages.push(formatMessage('selectedItem', {item: addedText}));
      }
    } else if (removedKeys.size === 1 && addedKeys.size === 0) {
      if (state.collection.getItem(removedKeys.keys().next().value)) {
        let removedText = getRowText(removedKeys.keys().next().value);
        if (removedText) {
          messages.push(formatMessage('deselectedItem', {item: removedText}));
        }
      }
    }

    // Announce how many items are selected, except when selecting the first item.
    if (state.selectionManager.selectionMode === 'multiple') {
      if (messages.length === 0 || selection === 'all' || selection.size > 1 || lastSelection.current === 'all' || lastSelection.current.size > 1) {
        messages.push(selection === 'all'
          ? formatMessage('selectedAll')
          : formatMessage('selectedCount', {count: selection.size})
        );
      }
    }

    if (messages.length > 0) {
      announce(messages.join(' '));
    }

    lastSelection.current = selection;
  }, [selection]);

  return {
    gridProps
  };
}

function diffSelection(a: Selection, b: Selection): Set<Key> {
  let res = new Set<Key>();
  if (a === 'all' || b === 'all') {
    return res;
  }

  for (let key of a.keys()) {
    if (!b.has(key)) {
      res.add(key);
    }
  }

  return res;
}<|MERGE_RESOLUTION|>--- conflicted
+++ resolved
@@ -130,17 +130,10 @@
   let selection = state.selectionManager.rawSelection;
   let lastSelection = useRef(selection);
   useUpdateEffect(() => {
-    // Do not do this when using selectionBehavior = 'replace' to avoid selection announcements
-    // every time the user presses the arrow keys.
-<<<<<<< HEAD
+    // Do not announce every time the user presses the arrow keys.
     let wasKeyboardNavigated = keyboardNavigated.current;
     keyboardNavigated.current = false;
     if (!state.selectionManager.isFocused || wasKeyboardNavigated) {
-=======
-    if (!state.selectionManager.isFocused || state.selectionManager.selectionBehavior === 'replace') {
-      lastSelection.current = selection;
-
->>>>>>> 1e635d5e
       return;
     }
 
