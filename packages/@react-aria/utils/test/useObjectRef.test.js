/*
 * Copyright 2021 Adobe. All rights reserved.
 * This file is licensed to you under the Apache License, Version 2.0 (the "License");
 * you may not use this file except in compliance with the License. You may obtain a copy
 * of the License at http://www.apache.org/licenses/LICENSE-2.0
 *
 * Unless required by applicable law or agreed to in writing, software distributed under
 * the License is distributed on an "AS IS" BASIS, WITHOUT WARRANTIES OR REPRESENTATIONS
 * OF ANY KIND, either express or implied. See the License for the specific language
 * governing permissions and limitations under the License.
 */

<<<<<<< HEAD
import React, {useEffect, useLayoutEffect} from 'react';
import {render, screen} from '../../../../scripts/customRTL';
=======
import React, {useEffect} from 'react';
import {render, screen} from '@testing-library/react';
>>>>>>> d764bb05
import {renderHook} from '@testing-library/react-hooks';
import {useLayoutEffect} from '@react-aria/utils';
import {useObjectRef} from '../';

describe('useObjectRef', () => {
  it('returns an empty object ref by default', () => {
    const {result} = renderHook(() => useObjectRef());

    expect(result.current).toBeDefined();
    expect(result.current).not.toBeNull();
    expect(result.current.current).toBeUndefined();
  });

  it('should support React.forwardRef for an object ref', () => {
    const TextField = React.forwardRef((props, forwardedRef) => {
      const ref = useObjectRef(forwardedRef);

      return <input {...props} ref={ref} />;
    });

    const textFieldRef = React.createRef();

    render(<TextField placeholder="Foo" ref={textFieldRef} />);

    expect(textFieldRef.current.placeholder).toBe('Foo');
  });

  it('should support React.forwardRef for a function ref', () => {
    const TextField = React.forwardRef((props, forwardedRef) => {
      const ref = useObjectRef(forwardedRef);

      return <input {...props} ref={ref} />;
    });

    let inputElem;

    render(<TextField placeholder="Foo" ref={el => inputElem = el} />);

    expect(inputElem.placeholder).toBe('Foo');
  });

  /**
   * This describe would completely fail if `useObjectRef` did not account
   * for order of execution and rendering, especially when other components
   * or Hooks utilize the `useLayoutEffect` Hook. In other words, it guards
   * against use-cases where the returned `ref` value may not be up to date.
   */
  describe('when considering rendering order', () => {
    const LeaderTextField = React.forwardRef((props, forwardedRef) => {
      const inputRef = useObjectRef(forwardedRef);

      return <input {...props} ref={inputRef} />;
    });

    it('takes precedence over useEffect', () => {
      const FollowerTextField = React.forwardRef((props, forwardedRef) => {
        const inputRef = React.useRef();

        useEffect(() => {
          forwardedRef.current && (inputRef.current.placeholder = forwardedRef.current.placeholder);
        }, [forwardedRef]);

        return <input {...props} ref={inputRef} />;
      });

      const Example = () => {
        const outerRef = React.useRef();

        /**
         * Order of the following should not matter. So, even though the first
         * component has a "Bar" placeholder, both will end up having the same
         * placeholder text "Foo" because `outerRef` was forwarded to
         * `LeaderTextField` and got updated by `useObjectRef` before
         * `FollowerTextField` executed its `useEffect`.
         */
        return (
          <>
            <FollowerTextField placeholder="Bar" ref={outerRef} />
            <LeaderTextField placeholder="Foo" ref={outerRef} />
          </>
        );
      };

      render(<Example />);

      expect(screen.getAllByPlaceholderText(/foo/i)).toHaveLength(2);
    });

    it('batches up with useLayoutEffect', () => {
      const FollowerTextField = React.forwardRef((props, forwardedRef) => {
        const inputRef = React.useRef();

        useLayoutEffect(() => {
          forwardedRef.current && (inputRef.current.placeholder = forwardedRef.current.placeholder);
        }, [forwardedRef]);

        return <input {...props} ref={inputRef} />;
      });

      const Example = () => {
        const outerRef = React.useRef();

        /**
         * Order of the following _does_ matter because `FollowerTextField`
         * this time has a `useLayoutEffect`, which is synchronous and is
         * executed in the order it was called. But, still, both will end
         * up having the same placeholder text "Foo" because `outerRef` is
         * forwarded to `LeaderTextField`, which, in this test, comes _before_
         * `FollowerTextField`. Hence, `outerRef` gets updated by
         * `useObjectRef`, so `FollowerTextField` gets the updated `ref` value.
         */
        return (
          <>
            <LeaderTextField placeholder="Foo" ref={outerRef} />
            <FollowerTextField placeholder="Bar" ref={outerRef} />
          </>
        );
      };

      render(<Example />);

      expect(screen.getAllByPlaceholderText(/foo/i)).toHaveLength(2);
    });
  });
});<|MERGE_RESOLUTION|>--- conflicted
+++ resolved
@@ -10,13 +10,8 @@
  * governing permissions and limitations under the License.
  */
 
-<<<<<<< HEAD
-import React, {useEffect, useLayoutEffect} from 'react';
+import React, {useEffect} from 'react';
 import {render, screen} from '../../../../scripts/customRTL';
-=======
-import React, {useEffect} from 'react';
-import {render, screen} from '@testing-library/react';
->>>>>>> d764bb05
 import {renderHook} from '@testing-library/react-hooks';
 import {useLayoutEffect} from '@react-aria/utils';
 import {useObjectRef} from '../';
