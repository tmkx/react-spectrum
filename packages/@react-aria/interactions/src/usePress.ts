--- conflicted
+++ resolved
@@ -228,7 +228,6 @@
 
     let pressProps: HTMLAttributes<HTMLElement> = {
       onKeyDown(e) {
-<<<<<<< HEAD
         const {currentTarget, target, nativeEvent, repeat} = e;
         if (currentTarget.contains(target as HTMLElement)) {
           const isValid = isValidKeyboardEvent(nativeEvent);
@@ -244,7 +243,9 @@
               isSpaceKey(nativeEvent)
             )
           ) {
-            e.preventDefault();
+            if (shouldPreventDefaultKeyboard(target as Element)) {
+              e.preventDefault();
+            }
             // If the event is repeating, it may have started on a different element
             // after which focus moved to the current element. Ignore these events and
             // only handle the first key down event.
@@ -257,25 +258,6 @@
               // instead of the same element where the key down event occurred.
               addGlobalListener(document, 'keyup', onKeyUp, false);
             }
-=======
-        if (isValidKeyboardEvent(e.nativeEvent) && e.currentTarget.contains(e.target as HTMLElement)) {
-          if (shouldPreventDefaultKeyboard(e.target as Element)) {
-            e.preventDefault();
-          }
-          e.stopPropagation();
-
-          // If the event is repeating, it may have started on a different element
-          // after which focus moved to the current element. Ignore these events and
-          // only handle the first key down event.
-          if (!state.isPressed && !e.repeat) {
-            state.target = e.currentTarget as HTMLElement;
-            state.isPressed = true;
-            triggerPressStart(e, 'keyboard');
-
-            // Focus may move before the key up event, so register the event on the document
-            // instead of the same element where the key down event occurred.
-            addGlobalListener(document, 'keyup', onKeyUp, false);
->>>>>>> d764bb05
           }
         }
       },
@@ -320,7 +302,6 @@
     };
 
     let onKeyUp = (e: KeyboardEvent) => {
-<<<<<<< HEAD
       const target = e.target as HTMLElement;
       const isValid = isValidKeyboardEvent(e);
       if (
@@ -338,14 +319,9 @@
           e.stopPropagation();
         }
 
-        e.preventDefault();
-=======
-      if (state.isPressed && isValidKeyboardEvent(e)) {
-        if (shouldPreventDefaultKeyboard(e.target as Element)) {
+        if (shouldPreventDefaultKeyboard(target as Element)) {
           e.preventDefault();
         }
-        e.stopPropagation();
->>>>>>> d764bb05
 
         state.isPressed = false;
         triggerPressEnd(createEvent(state.target, e), 'keyboard', state.target.contains(target));
