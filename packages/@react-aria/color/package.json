--- conflicted
+++ resolved
@@ -18,25 +18,15 @@
   },
   "dependencies": {
     "@babel/runtime": "^7.6.2",
-<<<<<<< HEAD
     "@internationalized/message": "^3.0.2",
-    "@react-aria/i18n": "^3.3.2",
-    "@react-aria/interactions": "^3.6.0",
-    "@react-aria/slider": "^3.0.3",
-    "@react-aria/spinbutton": "^3.0.1",
-    "@react-aria/textfield": "^3.4.0",
-    "@react-aria/utils": "^3.9.0",
-    "@react-aria/visually-hidden": "^3.2.3",
-    "@react-stately/color": "3.0.0-beta.4",
-=======
-    "@react-aria/spinbutton": "^3.0.1",
-    "@react-aria/textfield": "^3.5.0",
     "@react-aria/i18n": "^3.3.3",
     "@react-aria/interactions": "^3.7.0",
     "@react-aria/slider": "^3.0.3",
+    "@react-aria/spinbutton": "^3.0.1",
+    "@react-aria/textfield": "^3.5.0",
     "@react-aria/utils": "^3.10.0",
+    "@react-aria/visually-hidden": "^3.2.3",
     "@react-stately/color": "3.0.0-beta.5",
->>>>>>> 86a966c8
     "@react-types/color": "3.0.0-beta.3",
     "@react-types/shared": "^3.10.0",
     "@react-types/slider": "^3.0.2"
