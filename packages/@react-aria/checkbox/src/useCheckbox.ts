/*
 * Copyright 2020 Adobe. All rights reserved.
 * This file is licensed to you under the Apache License, Version 2.0 (the "License");
 * you may not use this file except in compliance with the License. You may obtain a copy
 * of the License at http://www.apache.org/licenses/LICENSE-2.0
 *
 * Unless required by applicable law or agreed to in writing, software distributed under
 * the License is distributed on an "AS IS" BASIS, WITHOUT WARRANTIES OR REPRESENTATIONS
 * OF ANY KIND, either express or implied. See the License for the specific language
 * governing permissions and limitations under the License.
 */

import {AriaCheckboxProps} from '@react-types/checkbox';
import {InputHTMLAttributes, RefObject, useEffect} from 'react';
import {ToggleState} from '@react-stately/toggle';
import {useToggle} from '@react-aria/toggle';

export interface CheckboxAria {
  /** Props for the input element. */
  inputProps: InputHTMLAttributes<HTMLInputElement>,
  /** Whether the checkbox is selected. */
  isSelected: boolean,
  /** Whether the checkbox is in a pressed state. */
  isPressed: boolean,
  /** Whether the checkbox is disabled. */
  isDisabled: boolean,
  /** Whether the checkbox is read only. */
  isReadOnly: boolean
}

/**
 * Provides the behavior and accessibility implementation for a checkbox component.
 * Checkboxes allow users to select multiple items from a list of individual items, or
 * to mark one individual item as selected.
 * @param props - Props for the checkbox.
 * @param state - State for the checkbox, as returned by `useToggleState`.
 * @param inputRef - A ref for the HTML input element.
 */
export function useCheckbox(props: AriaCheckboxProps, state: ToggleState, inputRef: RefObject<HTMLInputElement>): CheckboxAria {
  let {inputProps, isSelected, isPressed, isDisabled, isReadOnly} = useToggle(props, state, inputRef);

  let {isIndeterminate} = props;
  useEffect(() => {
    // indeterminate is a property, but it can only be set via javascript
    // https://css-tricks.com/indeterminate-checkboxes/
    if (inputRef.current) {
      inputRef.current.indeterminate = isIndeterminate;
    }
  });

  return {
    inputProps: {
      ...inputProps,
<<<<<<< HEAD
      checked: isSelected,
      'aria-checked': isIndeterminate ? 'mixed' : isSelected
    },
    isSelected,
    isPressed,
    isDisabled,
    isReadOnly
=======
      checked: isSelected
    }
>>>>>>> a9dea8a3
  };
}<|MERGE_RESOLUTION|>--- conflicted
+++ resolved
@@ -51,17 +51,11 @@
   return {
     inputProps: {
       ...inputProps,
-<<<<<<< HEAD
-      checked: isSelected,
-      'aria-checked': isIndeterminate ? 'mixed' : isSelected
+      checked: isSelected
     },
     isSelected,
     isPressed,
     isDisabled,
     isReadOnly
-=======
-      checked: isSelected
-    }
->>>>>>> a9dea8a3
   };
 }