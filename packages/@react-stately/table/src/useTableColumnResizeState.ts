--- conflicted
+++ resolved
@@ -60,12 +60,6 @@
   let {
     getDefaultWidth,
     getDefaultMinWidth,
-<<<<<<< HEAD
-    onColumnResizeStart: propsOnColumnResizeStart,
-    onColumnResizeEnd: propsOnColumnResizeEnd,
-    onColumnResize: propsOnColumnResize,
-=======
->>>>>>> 4627c14d
     tableWidth = 0
   } = props;
 
@@ -102,10 +96,6 @@
     let map = new Map(Array.from(uncontrolledColumns).map(([key]) => [key, newSizes.get(key)]));
     map.set(key, width);
     setUncontrolledWidths(map);
-<<<<<<< HEAD
-    propsOnColumnResize?.(newSizes);
-=======
->>>>>>> 4627c14d
     return newSizes;
   }, [controlledColumns, uncontrolledColumns, setUncontrolledWidths, tableWidth, columnLayout, state.collection, uncontrolledWidths, propsOnColumnResize]);
 
