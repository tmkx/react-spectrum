--- conflicted
+++ resolved
@@ -456,12 +456,8 @@
   // only that it changes in a resize, and when that happens, we want to sync the body to the
   // header scroll position
   useEffect(() => {
-<<<<<<< HEAD
-    if (lastResizeInteractionModality.current === 'keyboard' && headerRef.current.contains(document.activeElement)) {
-      // Doesn't use scrollIntoViewFully since the resizer is absolutely positioned and not within a scrollable parent
-=======
+    // Doesn't use scrollIntoViewFully since the resizer is absolutely positioned and not within a scrollable parent
     if (getInteractionModality() === 'keyboard' && headerRef.current.contains(document.activeElement)) {
->>>>>>> 080488a8
       document.activeElement?.scrollIntoView?.({block: 'nearest', inline: 'nearest'});
       bodyRef.current.scrollLeft = headerRef.current.scrollLeft;
     }
