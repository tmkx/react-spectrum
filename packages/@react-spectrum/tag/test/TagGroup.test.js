--- conflicted
+++ resolved
@@ -574,8 +574,6 @@
     
     offsetWidth.mockReset();
   });
-<<<<<<< HEAD
-=======
 
   it('action group is labelled correctly', function () {
     let {getByRole} = render(
@@ -597,5 +595,4 @@
     expect(actionGroup).toHaveAttribute('aria-label', 'Actions');
     expect(actionGroup).toHaveAttribute('aria-labelledby', `${tagGroup.id} ${actionGroup.id}`);
   });
->>>>>>> 93f49a44
 });