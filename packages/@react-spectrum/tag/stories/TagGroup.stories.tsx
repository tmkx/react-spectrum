--- conflicted
+++ resolved
@@ -10,17 +10,14 @@
  * governing permissions and limitations under the License.
  */
 
+import {action} from '@storybook/addon-actions';
 import Audio from '@spectrum-icons/workflow/Audio';
-<<<<<<< HEAD
 import {ComponentMeta, ComponentStoryObj} from '@storybook/react';
-=======
->>>>>>> 080488a8
 import {Item, TagGroup} from '../src';
 import React, {useState} from 'react';
 import {TagGroupProps} from '@react-types/tag';
 import {Text} from '@react-spectrum/text';
 
-<<<<<<< HEAD
 let manyItems = [];
 for (let i = 0; i < 50; i++) {
   let item = {key: i};
@@ -51,7 +48,7 @@
 
 function render(props: TagGroupProps<unknown>) {
   return (
-    <TagGroup {...props} aria-label="tag group">
+    <TagGroup {...props} aria-label="Tag group">
       <Item key="1">Cool Tag 1</Item>
       <Item key="2">Cool Tag 2</Item>
       <Item key="3">Cool Tag 3</Item>
@@ -62,27 +59,14 @@
 export const WithIcons: TagGroupStory = {
   args: {items: [{key: '1', label: 'Cool Tag 1'}, {key: '2', label: 'Cool Tag 2'}]},
   render: (args) => (
-    <TagGroup aria-label="tag group" {...args}>
+    <TagGroup aria-label="Tag group with icons" {...args}>
       {(item: any) => (
-=======
-let items = [{key: '1', label: 'Cool Tag 1'}, {key: '2', label: 'Cool Tag 2'}];
-
-storiesOf('TagGroup', module)
-  .add(
-    'default',
-    () => render({})
-  )
-  .add('icons', () => (
-    <TagGroup aria-label="Tag group with icons" items={items}>
-      {item => (
->>>>>>> 080488a8
         <Item key={item.key} textValue={item.label}>
           <Audio />
           <Text>{item.label}</Text>
         </Item>
       )}
     </TagGroup>
-<<<<<<< HEAD
   )
 };
 
@@ -94,36 +78,7 @@
 export const Wrapping: TagGroupStory = {
   render: (args) => (
     <div style={{width: '200px', height: '200px', padding: '10px', resize: 'horizontal', overflow: 'auto', backgroundColor: 'var(--spectrum-global-color-gray-50)'}}>
-      <TagGroup aria-label="tag group" {...args}>
-=======
-  ))
-  .add(
-    'onRemove',
-    () => {
-      let [items, setItems] = useState([
-        {id: 1, label: 'Cool Tag 1'},
-        {id: 2, label: 'Another cool tag'},
-        {id: 3, label: 'This tag'},
-        {id: 4, label: 'What tag?'},
-        {id: 5, label: 'This tag is cool too'},
-        {id: 6, label: 'Shy tag'}
-      ]);
-
-      let removeItem = (key) => {
-        setItems(prevItems => prevItems.filter((item) => key !== item.id));
-      };
-
-      return (
-        <TagGroup allowsRemoving aria-label="Tag group with removable tags" items={items} onRemove={removeItem}>
-          {item => <Item>{item.label}</Item>}
-        </TagGroup>
-      );
-    }
-  )
-  .add('wrapping', () => (
-    <div style={{width: '200px'}}>
-      <TagGroup aria-label="Tag group with wrapping">
->>>>>>> 080488a8
+      <TagGroup aria-label="Tag group with wrapping" {...args}>
         <Item key="1">Cool Tag 1</Item>
         <Item key="2">Another cool tag</Item>
         <Item key="3">This tag</Item>
@@ -138,39 +93,26 @@
 export const LabelTruncation: TagGroupStory = {
   render: (args) => (
     <div style={{width: '100px'}}>
-<<<<<<< HEAD
-      <TagGroup aria-label="tag group" {...args}>
-=======
-      <TagGroup aria-label="Tag group with label truncation">
->>>>>>> 080488a8
+      <TagGroup aria-label="Tag group with label truncation" {...args}>
         <Item key="1">Cool Tag 1 with a really long label</Item>
         <Item key="2">Another long cool tag label</Item>
         <Item key="3">This tag</Item>
       </TagGroup>
     </div>
     )
-<<<<<<< HEAD
 };
 
 export const MaxRows: TagGroupStory = {
   args: {maxRows: 2},
   render: (args) => (
     <div style={{width: '200px', height: '200px', padding: '10px', resize: 'horizontal', overflow: 'auto', backgroundColor: 'var(--spectrum-global-color-gray-50)'}}>
-      <TagGroup width="100%" aria-label="tag group" {...args}>
+      <TagGroup width="100%" aria-label="Tag group" {...args}>
         <Item key="1">Cool Tag 1</Item>
         <Item key="2">Another cool tag</Item>
         <Item key="3">This tag</Item>
         <Item key="4">What tag?</Item>
         <Item key="5">This tag is cool too</Item>
         <Item key="6">Shy tag</Item>
-=======
-  )
-  .add(
-    'dynamic items',
-    () => (
-      <TagGroup aria-label="Tag group with dynamic items" items={items}>
-        {item => <Item key={item.key} textValue={item.label}><Text>{item.label}</Text></Item>}
->>>>>>> 080488a8
       </TagGroup>
     </div>
     ),
@@ -181,7 +123,7 @@
   args: {maxRows: 2},
   render: (args) => (
     <div style={{width: '200px', height: '200px', padding: '10px', resize: 'horizontal', overflow: 'auto', backgroundColor: 'var(--spectrum-global-color-gray-50)'}}>
-      <TagGroup width="100%" aria-label="tag group" items={manyItems} {...args}>
+      <TagGroup width="100%" aria-label="Tag group with 50 tags" items={manyItems} {...args}>
         {(item: any) => (
           <Item key={item.key}>{`Tag ${item.key}`}</Item>
         )}
@@ -193,31 +135,24 @@
 
 function OnRemoveExample() {
   let [items, setItems] = useState([
-    {key: 1, label: 'Cool Tag 1'},
-    {key: 2, label: 'Another cool tag'},
-    {key: 3, label: 'This tag'},
-    {key: 4, label: 'What tag?'},
-    {key: 5, label: 'This tag is cool too'},
-    {key: 6, label: 'Shy tag'}
+    {id: 1, label: 'Cool Tag 1'},
+    {id: 2, label: 'Another cool tag'},
+    {id: 3, label: 'This tag'},
+    {id: 4, label: 'What tag?'},
+    {id: 5, label: 'This tag is cool too'},
+    {id: 6, label: 'Shy tag'}
   ]);
+
   let onRemove = (key) => {
-    const newItems = [...items].filter((item) => key !== item.key.toString());
-    setItems(newItems);
+    setItems(prevItems => prevItems.filter((item) => key !== item.id));
     action('onRemove')(key);
   };
 
   return (
-<<<<<<< HEAD
-    <TagGroup allowsRemoving aria-label="tag group" items={items} onRemove={key => onRemove(key)}>
+    <TagGroup allowsRemoving aria-label="Tag group with removable tags" items={items} onRemove={key => onRemove(key)}>
       {item => (
-        <Item key={item.key}>{item.label}</Item>
+        <Item>{item.label}</Item>
       )}
-=======
-    <TagGroup {...props} aria-label="Tag group">
-      <Item key="1">Cool Tag 1</Item>
-      <Item key="2">Cool Tag 2</Item>
-      <Item key="3">Cool Tag 3</Item>
->>>>>>> 080488a8
     </TagGroup>
   );
 }
