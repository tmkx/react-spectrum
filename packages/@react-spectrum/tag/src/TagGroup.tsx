--- conflicted
+++ resolved
@@ -13,24 +13,16 @@
 import {ActionButton} from '@react-spectrum/button';
 import {classNames, useDOMRef, useStyleProps} from '@react-spectrum/utils';
 import {DOMRef} from '@react-types/shared';
-<<<<<<< HEAD
 import {FocusScope} from '@react-aria/focus';
-import {GridCollection, useGridState} from '@react-stately/grid';
 import {mergeProps, useLayoutEffect, useResizeObserver, useValueEffect} from '@react-aria/utils';
-import React, {ReactElement, useCallback, useMemo, useState} from 'react';
-=======
-import {mergeProps} from '@react-aria/utils';
-import React, {ReactElement} from 'react';
->>>>>>> 080488a8
+import React, {ReactElement, useCallback, useState} from 'react';
 import {SpectrumTagGroupProps} from '@react-types/tag';
 import styles from '@adobe/spectrum-css-temp/components/tags/vars.css';
 import {Tag} from './Tag';
+import {useLocale} from '@react-aria/i18n';
 import {useProviderProps} from '@react-spectrum/provider';
-<<<<<<< HEAD
-=======
 import {useTagGroup} from '@react-aria/tag';
 import {useTagGroupState} from '@react-stately/tag';
->>>>>>> 080488a8
 
 function TagGroup<T extends object>(props: SpectrumTagGroupProps<T>, ref: DOMRef<HTMLDivElement>) {
   props = useProviderProps(props);
@@ -43,45 +35,13 @@
   } = props;
   let domRef = useDOMRef(ref);
   let {styleProps} = useStyleProps(otherProps);
-<<<<<<< HEAD
   let {direction} = useLocale();
-  let listState = useListState(props);
-  let gridCollection = useMemo(() => new GridCollection({
-    columnCount: 1, // unused, but required for grid collections
-    items: [...listState.collection].map(item => {
-      let childNodes = [{
-        ...item,
-        index: 0,
-        type: 'cell'
-      }];
 
-      return {
-        type: 'item',
-        childNodes
-      };
-    })
-  // eslint-disable-next-line react-hooks/exhaustive-deps
-  }), [listState.collection, allowsRemoving]);
-  let state = useGridState({
-    ...props,
-    collection: gridCollection,
-    focusMode: 'cell'
-  });
-  let keyboardDelegate = new TagKeyboardDelegate({
-    collection: state.collection,
-    disabledKeys: new Set(),
-    ref: domRef,
-    direction,
-    focusMode: 'cell'
-  });
-  let {gridProps} = useGrid({
-    ...props,
-    keyboardDelegate
-  }, state, domRef);
-  const {tagGroupProps} = useTagGroup(props);
+  let state = useTagGroupState(props);
+  let {tagGroupProps} = useTagGroup(props, state, domRef);
 
   let [isCollapsed, setIsCollapsed] = useState(maxRows != null);
-  let [tagState, setTagState] = useValueEffect({visibleTagCount: gridCollection.size, showCollapseButton: false});
+  let [tagState, setTagState] = useValueEffect({visibleTagCount: state.collection.size, showCollapseButton: false});
 
   let updateVisibleTagCount = useCallback(() => {
     if (maxRows > 0) {
@@ -127,42 +87,39 @@
         let lastTagEnd = tags[index - 1]?.getBoundingClientRect()[end];
         let availableWidth = containerEnd - lastTagEnd;
         for (let tagWidth of tagWidths.reverse()) {
-          if (availableWidth >= buttonWidth || index <= 1 || index >= gridCollection.size) {
+          if (availableWidth >= buttonWidth || index <= 1 || index >= state.collection.size) {
             break;
           }
           availableWidth += tagWidth;
           index--;
         }
-        return {visibleTagCount: index, showCollapseButton: index < gridCollection.size};
+        return {visibleTagCount: index, showCollapseButton: index < state.collection.size};
       };
     
       setTagState(function *() {
         // Update to show all items.
-        yield {visibleTagCount: gridCollection.size, showCollapseButton: true};
+        yield {visibleTagCount: state.collection.size, showCollapseButton: true};
 
         // Measure, and update to show the items until maxRows is reached.
         yield computeVisibleTagCount();
       });
     }
-  }, [direction, domRef, gridCollection.size, maxRows, setTagState]);
+  }, [direction, domRef, state.collection.size, maxRows, setTagState]);
 
   useResizeObserver({ref: domRef, onResize: updateVisibleTagCount});
 
   // eslint-disable-next-line react-hooks/exhaustive-deps
   useLayoutEffect(updateVisibleTagCount, [children]);
 
-  let visibleTags = [...gridCollection];
+  let visibleTags = [...state.collection];
   if (maxRows != null && isCollapsed) {
     visibleTags = visibleTags.slice(0, tagState.visibleTagCount);
   }
 
-  // Don't want the grid to be focusable or accessible via keyboard
-  // eslint-disable-next-line @typescript-eslint/no-unused-vars
-  let {tabIndex, role, ...otherGridProps} = gridProps;
   return (
     <FocusScope>
       <div
-        {...mergeProps(styleProps, tagGroupProps, otherGridProps)}
+        {...mergeProps(styleProps, tagGroupProps)}
         className={
           classNames(
             styles,
@@ -174,50 +131,22 @@
         ref={domRef}>
         {visibleTags.map(item => (
           <Tag
-            {...item.childNodes[0].props}
+            {...item.props}
             key={item.key}
             item={item}
             state={state}
             allowsRemoving={allowsRemoving}
             onRemove={onRemove}>
-            {item.childNodes[0].rendered}
+            {item.rendered}
           </Tag>
         ))}
         {tagState.showCollapseButton &&
           <ActionButton isQuiet onPress={() => setIsCollapsed(!isCollapsed)}>
-            {isCollapsed ? `Show all (${gridCollection.size})` : 'Show less '}
+            {isCollapsed ? `Show all (${state.collection.size})` : 'Show less '}
           </ActionButton>
         }
       </div>
     </FocusScope>
-=======
-  let state = useTagGroupState(props);
-  let {tagGroupProps} = useTagGroup(props, state, domRef);
-  return (
-    <div
-      {...mergeProps(styleProps, tagGroupProps)}
-      className={
-        classNames(
-          styles,
-          'spectrum-Tags',
-          styleProps.className
-        )
-      }
-      role={state.collection.size ? 'grid' : null}
-      ref={domRef}>
-      {[...state.collection].map(item => (
-        <Tag
-          {...item.props}
-          key={item.key}
-          item={item}
-          state={state}
-          allowsRemoving={allowsRemoving}
-          onRemove={onRemove}>
-          {item.rendered}
-        </Tag>
-      ))}
-    </div>
->>>>>>> 080488a8
   );
 }
 
