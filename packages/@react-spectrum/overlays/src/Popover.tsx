/*
 * Copyright 2020 Adobe. All rights reserved.
 * This file is licensed to you under the Apache License, Version 2.0 (the "License");
 * you may not use this file except in compliance with the License. You may obtain a copy
 * of the License at http://www.apache.org/licenses/LICENSE-2.0
 *
 * Unless required by applicable law or agreed to in writing, software distributed under
 * the License is distributed on an "AS IS" BASIS, WITHOUT WARRANTIES OR REPRESENTATIONS
 * OF ANY KIND, either express or implied. See the License for the specific language
 * governing permissions and limitations under the License.
 */

import {AriaPopoverProps, DismissButton, usePopover} from '@react-aria/overlays';
import {classNames, useDOMRef, useStyleProps} from '@react-spectrum/utils';
<<<<<<< HEAD
import {DEFAULT_MODAL_PADDING, useModal, useOverlay} from '@react-aria/overlays';
import {DOMRef} from '@react-types/shared';
import {mergeProps, useLayoutEffect} from '@react-aria/utils';
=======
import {DOMRef, StyleProps} from '@react-types/shared';
>>>>>>> e1a53910
import {Overlay} from './Overlay';
import {OverlayTriggerState} from '@react-stately/overlays';
import overrideStyles from './overlays.css';
import React, {forwardRef, ReactNode, RefObject, useRef, useState} from 'react';
import styles from '@adobe/spectrum-css-temp/components/popover/vars.css';
<<<<<<< HEAD
=======
import {Underlay} from './Underlay';
import {useLayoutEffect} from '@react-aria/utils';
>>>>>>> e1a53910

interface PopoverProps extends Omit<AriaPopoverProps, 'popoverRef' | 'maxHeight'>, StyleProps {
  children: ReactNode,
  hideArrow?: boolean,
  state: OverlayTriggerState
}

interface PopoverWrapperProps extends PopoverProps {
  isOpen?: boolean
}

/**
 * Arrow placement can be done pointing right or down because those paths start at 0, x or y. Because the
 * other two don't, they start at a fractional pixel value, it introduces rounding differences between browsers and
 * between display types (retina with subpixels vs not retina). By flipping them with CSS we can ensure that
 * the path always starts at 0 so that it perfectly overlaps the popover's border.
 * See bottom of file for more explanation.
 */
let arrowPlacement = {
  left: 'right',
  right: 'right',
  top: 'bottom',
  bottom: 'bottom'
};

function Popover(props: PopoverProps, ref: DOMRef<HTMLDivElement>) {
  let {
    children,
    state,
    ...otherProps
  } = props;
  let domRef = useDOMRef(ref);

  return (
    <Overlay {...otherProps} isOpen={state.isOpen}>
      <PopoverWrapper ref={domRef} {...props}>
        {children}
      </PopoverWrapper>
    </Overlay>
  );
}

const PopoverWrapper = forwardRef((props: PopoverWrapperProps, ref: RefObject<HTMLDivElement>) => {
  let {
    children,
    isOpen,
    hideArrow,
    isNonModal,
    state
  } = props;
<<<<<<< HEAD
  let {overlayProps} = useOverlay({...props, isDismissable: isDismissable && isOpen}, ref);
  let {modalProps} = useModal({
    isDisabled: isNonModal
  });
  let [isHideArrow, setIsHideArrow] = useState(hideArrow);

  useLayoutEffect(() => {
    // Check arrow and popover proximity to the boundary edge.
    if (ref.current && arrowProps) {
      let propsHideArrow = hideArrow;

      // The axis of the arrow and the popovers cross axis dimension.
      // Both are used for calculating their proximities to the edges.
      let offset = arrowProps.style.left ? 'left' : 'top';
      let overlayCrossSize = offset === 'left' ? ref.current.offsetWidth : ref.current.offsetHeight;

      // Left and top conditional, keep the arrow pointing at the button and within the popover.
      if (DEFAULT_MODAL_PADDING > arrowProps.style[offset] && arrowProps.style[offset] > 0) {
        // Using the default padding for proper arrow placement.
        let arrowStyle = {...arrowProps.style};
        arrowStyle[offset] = DEFAULT_MODAL_PADDING;
        arrowProps.style = arrowStyle;
        // isOpen can cause us to hide the arrow when we really want it to show, this reverts the margin removal when the arrow was hidden.
        if (ref.current.style.margin === '0px') {
          ref.current.style.removeProperty('margin');
        }
      } else if (arrowProps.style[offset] > overlayCrossSize - DEFAULT_MODAL_PADDING && arrowProps.style[offset] + 2 <= overlayCrossSize) {
        // For the right and bottom, keep the arrow pointing at the button and within the popover.
        let arrowStyle = {...arrowProps.style};
        arrowStyle[offset] = overlayCrossSize - DEFAULT_MODAL_PADDING;
        arrowProps.style = arrowStyle;
        // isOpen can cause us to hide the arrow when we really want it to show, this reverts the margin removal when the arrow was hidden.
        if (ref.current.style.margin === '0px') {
          ref.current.style.removeProperty('margin');
        }
      } else if (arrowProps.style[offset] <= 0 || arrowProps.style[offset] + 2 > overlayCrossSize) {
        // Trigger is too far off the page, hiding the arrow per Spectrum.
        propsHideArrow = true;
        ref.current.style.margin = '0';
      }

      // If we are already hiding the arrow no reason change it.
      if (propsHideArrow !== isHideArrow) {
        setIsHideArrow(propsHideArrow);
      }
    }
  }, [arrowProps, hideArrow, isHideArrow, ref]);

=======
  let {styleProps} = useStyleProps(props);

  let {popoverProps, arrowProps, underlayProps, placement} = usePopover({
    ...props,
    popoverRef: ref,
    maxHeight: null
  }, state);
>>>>>>> e1a53910

  return (
    <>
      {!isNonModal && <Underlay isTransparent {...underlayProps} isOpen={isOpen} /> }
      <div
        {...styleProps}
        {...popoverProps}
        style={{
          ...styleProps.style,
          ...popoverProps.style
        }}
        ref={ref}
        className={
          classNames(
            styles,
            'spectrum-Popover',
<<<<<<< HEAD
            'react-spectrum-Popover'
          ),
          otherProps.className
        )
      }
      role="presentation"
      data-testid="popover">
      {children}
      {isHideArrow ? null : (
        <Arrow arrowProps={arrowProps} direction={arrowPlacement[placement]} />
      )}
    </div>
=======
            `spectrum-Popover--${placement}`,
            {
              'spectrum-Popover--withTip': !hideArrow,
              'is-open': isOpen
            },
            classNames(
              overrideStyles,
              'spectrum-Popover',
              'react-spectrum-Popover'
            ),
            styleProps.className
          )
        }
        role="presentation"
        data-testid="popover">
        {!isNonModal && <DismissButton onDismiss={state.close} />}
        {children}
        {hideArrow ? null : (
          <Arrow arrowProps={arrowProps} direction={arrowPlacement[placement]} />
        )}
        <DismissButton onDismiss={state.close} />
      </div>
    </>
>>>>>>> e1a53910
  );
});

let ROOT_2 = Math.sqrt(2);

function Arrow(props) {
  let [size, setSize] = useState(20);
  let [borderWidth, setBorderWidth] = useState(1);
  let ref = useRef();
  // get the css value for the tip size and divide it by 2 for this arrow implementation
  useLayoutEffect(() => {
    if (ref.current) {
      let spectrumTipWidth = window.getComputedStyle(ref.current)
        .getPropertyValue('--spectrum-popover-tip-size');
      if (spectrumTipWidth !== '') {
        setSize(parseInt(spectrumTipWidth, 10) / 2);
      }

      let spectrumBorderWidth = window.getComputedStyle(ref.current)
        .getPropertyValue('--spectrum-popover-tip-borderWidth');
      if (spectrumBorderWidth !== '') {
        setBorderWidth(parseInt(spectrumBorderWidth, 10));
      }
    }
  }, [ref]);

  let landscape = props.direction === 'top' || props.direction === 'bottom';
  let mirror = props.direction === 'left' || props.direction === 'top';

  let borderDiagonal = borderWidth * ROOT_2;
  let halfBorderDiagonal = borderDiagonal / 2;

  let secondary = 2 * size + 2 * borderDiagonal;
  let primary = size + borderDiagonal;

  let primaryStart = mirror ? primary : 0;
  let primaryEnd = mirror ? halfBorderDiagonal : primary - halfBorderDiagonal;

  let secondaryStart = halfBorderDiagonal;
  let secondaryMiddle = secondary / 2;
  let secondaryEnd = secondary - halfBorderDiagonal;

  let pathData = landscape ? [
    'M', secondaryStart, primaryStart,
    'L', secondaryMiddle, primaryEnd,
    'L', secondaryEnd, primaryStart
  ] : [
    'M', primaryStart, secondaryStart,
    'L', primaryEnd, secondaryMiddle,
    'L', primaryStart, secondaryEnd
  ];
  let arrowProps = props.arrowProps;

  /* use ceil because the svg needs to always accomodate the path inside it */
  return (
    <svg
      xmlns="http://www.w3.org/svg/2000"
      width={Math.ceil(landscape ? secondary : primary)}
      height={Math.ceil(landscape ? primary : secondary)}
      style={props.style}
      className={classNames(styles, 'spectrum-Popover-tip')}
      ref={ref}
      data-testid="arrow"
      {...arrowProps}>
      <path className={classNames(styles, 'spectrum-Popover-tip-triangle')} d={pathData.join(' ')} />
    </svg>
  );
}

let _Popover = forwardRef(Popover);
export {_Popover as Popover};

/**
 * More explanation on popover tips.
 * - I tried changing the calculation of the popover placement in an effort to get it squarely onto the pixel grid.
 * This did not work because the problem was in the svg partial pixel end of the path in the popover right and popover bottom.
 * - I tried creating an extra 'bandaid' path that matched the background color and would overlap the popover border.
 * This didn't work because the border on the svg triangle didn't extend all the way to match nicely with the popover border.
 * - I tried getting the client bounding box and setting the svg to that partial pixel value
 * This didn't work because again the issue was inside the svg
 * - I didn't try drawing the svg backwards
 * This could still be tried
 * - I tried changing the calculation of the popover placement AND the svg height/width so that they were all rounded
 * This seems to have done the trick.
 */<|MERGE_RESOLUTION|>--- conflicted
+++ resolved
@@ -12,23 +12,15 @@
 
 import {AriaPopoverProps, DismissButton, usePopover} from '@react-aria/overlays';
 import {classNames, useDOMRef, useStyleProps} from '@react-spectrum/utils';
-<<<<<<< HEAD
 import {DEFAULT_MODAL_PADDING, useModal, useOverlay} from '@react-aria/overlays';
-import {DOMRef} from '@react-types/shared';
+import {DOMRef, StyleProps} from '@react-types/shared';
 import {mergeProps, useLayoutEffect} from '@react-aria/utils';
-=======
-import {DOMRef, StyleProps} from '@react-types/shared';
->>>>>>> e1a53910
 import {Overlay} from './Overlay';
 import {OverlayTriggerState} from '@react-stately/overlays';
 import overrideStyles from './overlays.css';
 import React, {forwardRef, ReactNode, RefObject, useRef, useState} from 'react';
 import styles from '@adobe/spectrum-css-temp/components/popover/vars.css';
-<<<<<<< HEAD
-=======
 import {Underlay} from './Underlay';
-import {useLayoutEffect} from '@react-aria/utils';
->>>>>>> e1a53910
 
 interface PopoverProps extends Omit<AriaPopoverProps, 'popoverRef' | 'maxHeight'>, StyleProps {
   children: ReactNode,
@@ -79,14 +71,16 @@
     isNonModal,
     state
   } = props;
-<<<<<<< HEAD
-  let {overlayProps} = useOverlay({...props, isDismissable: isDismissable && isOpen}, ref);
-  let {modalProps} = useModal({
-    isDisabled: isNonModal
-  });
+
+  let {styleProps} = useStyleProps(props);
+  let {popoverProps, arrowProps, underlayProps, placement} = usePopover({
+    ...props,
+    popoverRef: ref,
+    maxHeight: null
+  }, state);
   let [isHideArrow, setIsHideArrow] = useState(hideArrow);
 
-  useLayoutEffect(() => {
+  (() => {
     // Check arrow and popover proximity to the boundary edge.
     if (ref.current && arrowProps) {
       let propsHideArrow = hideArrow;
@@ -128,16 +122,6 @@
     }
   }, [arrowProps, hideArrow, isHideArrow, ref]);
 
-=======
-  let {styleProps} = useStyleProps(props);
-
-  let {popoverProps, arrowProps, underlayProps, placement} = usePopover({
-    ...props,
-    popoverRef: ref,
-    maxHeight: null
-  }, state);
->>>>>>> e1a53910
-
   return (
     <>
       {!isNonModal && <Underlay isTransparent {...underlayProps} isOpen={isOpen} /> }
@@ -153,20 +137,6 @@
           classNames(
             styles,
             'spectrum-Popover',
-<<<<<<< HEAD
-            'react-spectrum-Popover'
-          ),
-          otherProps.className
-        )
-      }
-      role="presentation"
-      data-testid="popover">
-      {children}
-      {isHideArrow ? null : (
-        <Arrow arrowProps={arrowProps} direction={arrowPlacement[placement]} />
-      )}
-    </div>
-=======
             `spectrum-Popover--${placement}`,
             {
               'spectrum-Popover--withTip': !hideArrow,
@@ -184,13 +154,12 @@
         data-testid="popover">
         {!isNonModal && <DismissButton onDismiss={state.close} />}
         {children}
-        {hideArrow ? null : (
+        {isHideArrow ? null : (
           <Arrow arrowProps={arrowProps} direction={arrowPlacement[placement]} />
         )}
         <DismissButton onDismiss={state.close} />
       </div>
     </>
->>>>>>> e1a53910
   );
 });
 
