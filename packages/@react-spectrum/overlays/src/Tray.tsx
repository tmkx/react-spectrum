--- conflicted
+++ resolved
@@ -34,20 +34,12 @@
   let {children, onClose, isFixedHeight, isNonModal, ...otherProps} = props;
   let domRef = useDOMRef(ref);
   let {styleProps} = useStyleProps(props);
-
-<<<<<<< HEAD
+  let {overlayProps, underlayProps} = useOverlay({...props, isDismissable: true}, domRef);
   let underlayRef = useRef(null);
 
   return (
     <Overlay {...otherProps} nodeRef={underlayRef}>
-      <Underlay ref={underlayRef} />
-=======
-  let {overlayProps, underlayProps} = useOverlay({...props, isDismissable: true}, domRef);
-
-  return (
-    <Overlay {...otherProps}>
-      <Underlay {...underlayProps} />
->>>>>>> 415888d2
+      <Underlay {...underlayProps} ref={underlayRef} />
       <TrayWrapper
         {...styleProps}
         onClose={onClose}
