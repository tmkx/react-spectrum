/*
 * Copyright 2020 Adobe. All rights reserved.
 * This file is licensed to you under the Apache License, Version 2.0 (the "License");
 * you may not use this file except in compliance with the License. You may obtain a copy
 * of the License at http://www.apache.org/licenses/LICENSE-2.0
 *
 * Unless required by applicable law or agreed to in writing, software distributed under
 * the License is distributed on an "AS IS" BASIS, WITHOUT WARRANTIES OR REPRESENTATIONS
 * OF ANY KIND, either express or implied. See the License for the specific language
 * governing permissions and limitations under the License.
 */

import {action} from '@storybook/addon-actions';
import {Breadcrumbs} from '../';
import {Button} from '@react-spectrum/button';
import {DOMRefValue} from '@react-types/shared';
// import {Heading} from '@react-spectrum/text';
import {Item} from '@react-stately/collections';
import React, {useRef, useState} from 'react';
import {storiesOf} from '@storybook/react';

let styles = {
  width: '100vw'
};
const CenterDecorator = storyFn => <div style={styles}><div>{storyFn()}</div></div>;

storiesOf('Breadcrumbs', module)
  .addDecorator(CenterDecorator)
  .addParameters({providerSwitcher: {status: 'negative'}})
  .add(
    'Default (with 3 items)',
    () => render()
  )
  .add(
    'Default (with 7 items)',
    () => renderMany({})
  )
  .add(
    'isMultiline',
    () => render({isMultiline: true})
  )
  .add(
    'size: S',
    () => render({size: 'S'})
  )
  .add(
    'size: S, isMultiline',
    () => render({size: 'S', isMultiline: true})
  )
  .add(
    'size: M',
    () => render({size: 'M'})
  )
  .add(
    'size: M, isMultiline',
    () => render({size: 'M', isMultiline: true})
  )
  .add(
    'truncated',
    () => (
      <div style={{width: '120px'}}>
        {render({})}
      </div>
    )
  )
  .add(
    'truncated, isMultiline',
    () => (
      <div style={{width: '100px'}}>
        {render({isMultiline: true})}
      </div>
    )
  )
  .add(
    'many items, showRoot: true',
    () => renderMany({showRoot: true})
  )
  .add(
    'many items, isMultiline',
    () => renderMany({isMultiline: true})
  )
  .add(
    'many items, isMultiline, showRoot: true',
    () => renderMany({maxVisibleItems: 'auto', isMultiline: true, showRoot: true})
  )
  .add(
    'isDisabled: true',
    () => render({isDisabled: true})
  )
  .add(
    'isDisabled: true, isMultiline',
    () => render({isDisabled: true, isMultiline: true})
  )
  .add(
    'resizeable',
    () => (
      <div style={{minWidth: '100px', width: '300px', padding: '10px', resize: 'horizontal', overflow: 'auto', backgroundColor: 'var(--spectrum-global-color-gray-50)'}}>
        {renderMany({})}
      </div>
    )
  )
  // .add(
  //   'last item Heading',
  //   () => renderHeading()
  // )
  // .add(
  //   'last item Heading, size: S',
  //   () => renderHeading({size: 'S'})
  // )
  // .add(
  //   'last item Heading, size: M',
  //   () => renderHeading({size: 'M'})
  // )
  // .add(
  //   'last item Heading, isMultiline',
  //   () => renderHeading({isMultiline: true})
  // )
  // .add(
  //   'last item Heading, size: S, isMultiline',
  //   () => renderHeading({isMultiline: true, size: 'S'})
  // )
  // .add(
  //   'last item Heading, size: M, isMultiline',
  //   () => renderHeading({isMultiline: true, size: 'M'})
  // )
  .add(
    'Only one item',
    () => (
      <Breadcrumbs>
        <Item>Root</Item>
      </Breadcrumbs>
    )
  )
  .add(
    'Only one item, isMultiline',
    () => (
      <Breadcrumbs isMultiline>
        <Item>Root</Item>
      </Breadcrumbs>
    )
<<<<<<< HEAD
  )
  .add(
    'Dynamic breadcrumbs with focus management',
    () => (
      <DynamicBreadcrumbs />
=======
  ).add(
    'Only one item, showRoot',
    () => (
      <Breadcrumbs showRoot>
        <Item key="Root-1">Root</Item>
      </Breadcrumbs>
>>>>>>> 0bba35ae
    )
  );

function render(props = {}) {
  return (
    <Breadcrumbs {...props} onAction={action('onAction')}>
      <Item key="Folder 1">The quick brown fox jumps over</Item>
      <Item key="Folder 2">My Documents</Item>
      <Item key="Folder 3">Kangaroos jump high</Item>
    </Breadcrumbs>
  );
}

// function renderHeading(props = {}) {
//   return (
//     <Breadcrumbs {...props} onAction={action('onAction')}>
//       <Item key="Folder 1">
//         The quick brown fox jumps over
//       </Item>
//       <Item key="Folder 2">
//         My Documents
//       </Item>
//       <Item key="Folder 3">
//         <Heading level={1}>
//           Kangaroos jump high
//         </Heading>
//       </Item>
//     </Breadcrumbs>
//   );
// }

function renderMany(props = {}) {
  return (
    <Breadcrumbs {...props} onAction={action('onAction')}>
      <Item key="Folder 1">The quick brown fox jumps over</Item>
      <Item key="Folder 2">My Documents</Item>
      <Item key="Folder 3">Kangaroos jump high</Item>
      <Item key="Folder 4">Koalas are very cute</Item>
      <Item key="Folder 5">Wombat's noses</Item>
      <Item key="Folder 6">Wattle trees</Item>
      <Item key="Folder 7">April 7</Item>
    </Breadcrumbs>
  );
}

export function DynamicBreadcrumbs(props = {}) {
  const defaultItems = [
    {key: 'Folder 1', children: 'The quick brown fox jumps over'},
    {key: 'Folder 2', children: 'My Documents'},
    {key: 'Folder 3', children: 'Kangaroos jump high'},
    {key: 'Folder 4', children: 'Koalas are very cute'},
    {key: 'Folder 5', children: 'Wombat\'s noses'},
    {key: 'Folder 6', children: 'Wattle trees'},
    {key: 'Folder 7', children: 'April 7'}
  ];
  let [items, setItems] = useState(defaultItems);
  let domRef = useRef<DOMRefValue<HTMLDivElement>>();
  return (<>
    <Breadcrumbs
      ref={domRef}
      {...props}
      onAction={key => {
        // Update breadcrumbs based on activated item.
        setItems(items.slice(0, items.findIndex(item => key === item.key) + 1));
      }}>
      {items.map((item) => <Item {...item} />)}
    </Breadcrumbs>
    <p>
      <Button variant="primary" onPress={() => setItems(defaultItems)}>Reset</Button>
    </p>
  </>);
}<|MERGE_RESOLUTION|>--- conflicted
+++ resolved
@@ -138,20 +138,19 @@
         <Item>Root</Item>
       </Breadcrumbs>
     )
-<<<<<<< HEAD
-  )
-  .add(
-    'Dynamic breadcrumbs with focus management',
-    () => (
-      <DynamicBreadcrumbs />
-=======
-  ).add(
+  )
+  .add(
     'Only one item, showRoot',
     () => (
       <Breadcrumbs showRoot>
         <Item key="Root-1">Root</Item>
       </Breadcrumbs>
->>>>>>> 0bba35ae
+    )
+  )
+  .add(
+    'Dynamic breadcrumbs with focus management',
+    () => (
+      <DynamicBreadcrumbs />
     )
   );
 
