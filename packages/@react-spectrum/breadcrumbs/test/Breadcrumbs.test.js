--- conflicted
+++ resolved
@@ -10,11 +10,8 @@
  * governing permissions and limitations under the License.
  */
 
-<<<<<<< HEAD
-import {act, render, waitFor, within} from '@testing-library/react';
-=======
-import {act, render, triggerPress, within} from '@react-spectrum/test-utils';
->>>>>>> bf297bcf
+
+import {act, render, triggerPress, waitFor, within} from '@react-spectrum/test-utils';
 import {Breadcrumbs} from '../';
 import {DynamicBreadcrumbs} from '../stories/Breadcrumbs.stories';
 import {Item} from '@react-stately/collections';
